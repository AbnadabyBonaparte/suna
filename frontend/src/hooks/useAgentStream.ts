import { useState, useEffect, useRef, useCallback } from 'react';
import {
  streamAgent,
  getAgentStatus,
  stopAgent,
  AgentRun,
  getMessages,
} from '@/lib/api';
import { toast } from 'sonner';
import {
  UnifiedMessage,
  ParsedContent,
  ParsedMetadata,
} from '@/components/thread/types';
import { safeJsonParse } from '@/components/thread/utils';

interface ApiMessageType {
  message_id?: string;
  thread_id?: string;
  type: string;
  is_llm_message?: boolean;
  content: string;
  metadata?: string;
  created_at?: string;
  updated_at?: string;
}

// Define the structure returned by the hook
export interface UseAgentStreamResult {
  status: string;
  textContent: string;
  toolCall: ParsedContent | null;
  error: string | null;
  agentRunId: string | null; // Expose the currently managed agentRunId
  startStreaming: (runId: string) => void;
  stopStreaming: () => Promise<void>;
}

// Define the callbacks the hook consumer can provide
export interface AgentStreamCallbacks {
  onMessage: (message: UnifiedMessage) => void; // Callback for complete messages
  onStatusChange?: (status: string) => void; // Optional: Notify on internal status changes
  onError?: (error: string) => void; // Optional: Notify on errors
  onClose?: (finalStatus: string) => void; // Optional: Notify when streaming definitively ends
  onAssistantStart?: () => void; // Optional: Notify when assistant starts streaming
  onAssistantChunk?: (chunk: { content: string }) => void; // Optional: Notify on each assistant message chunk
}

// Helper function to map API messages to UnifiedMessages
const mapApiMessagesToUnified = (
  messagesData: ApiMessageType[] | null | undefined,
  currentThreadId: string,
): UnifiedMessage[] => {
  return (messagesData || [])
    .filter((msg) => msg.type !== 'status')
    .map((msg: ApiMessageType) => ({
      message_id: msg.message_id || null,
      thread_id: msg.thread_id || currentThreadId,
      type: (msg.type || 'system') as UnifiedMessage['type'],
      is_llm_message: Boolean(msg.is_llm_message),
      content: msg.content || '',
      metadata: msg.metadata || '{}',
      created_at: msg.created_at || new Date().toISOString(),
      updated_at: msg.updated_at || new Date().toISOString(),
    }));
};

export function useAgentStream(
  callbacks: AgentStreamCallbacks,
  threadId: string,
  setMessages: (messages: UnifiedMessage[]) => void,
): UseAgentStreamResult {
  const [agentRunId, setAgentRunId] = useState<string | null>(null);
  const [status, setStatus] = useState<string>('idle');
  const [textContent, setTextContent] = useState<string>('');
  const [toolCall, setToolCall] = useState<ParsedContent | null>(null);
  const [error, setError] = useState<string | null>(null);

  const streamCleanupRef = useRef<(() => void) | null>(null);
  const isMountedRef = useRef<boolean>(true);
  const currentRunIdRef = useRef<string | null>(null); // Ref to track the run ID being processed
  const threadIdRef = useRef(threadId); // Ref to hold the current threadId
  const setMessagesRef = useRef(setMessages); // Ref to hold the setMessages function

  // Update refs if threadId or setMessages changes
  useEffect(() => {
    threadIdRef.current = threadId;
  }, [threadId]);

  useEffect(() => {
    setMessagesRef.current = setMessages;
  }, [setMessages]);

  // Helper function to map backend status to frontend status string
  const mapAgentStatus = (backendStatus: string): string => {
    switch (backendStatus) {
      case 'completed':
        return 'completed';
      case 'stopped':
        return 'stopped';
      case 'failed':
        return 'failed';
      default:
        return 'error';
    }
  };

  // Internal function to update status and notify consumer
  const updateStatus = useCallback(
    (newStatus: string) => {
      if (isMountedRef.current) {
        setStatus(newStatus);
        callbacks.onStatusChange?.(newStatus);
        if (newStatus === 'error' && error) {
          callbacks.onError?.(error);
        }
        if (
          [
            'completed',
            'stopped',
            'failed',
            'error',
            'agent_not_running',
          ].includes(newStatus)
        ) {
          callbacks.onClose?.(newStatus);
        }
      }
    },
    [callbacks, error],
  ); // Include error dependency

  // Function to handle finalization of a stream (completion, stop, error)
  const finalizeStream = useCallback(
    (finalStatus: string, runId: string | null = agentRunId) => {
      if (!isMountedRef.current) return;

      const currentThreadId = threadIdRef.current; // Get current threadId from ref
      const currentSetMessages = setMessagesRef.current; // Get current setMessages from ref

      console.log(
        `[useAgentStream] Finalizing stream for ${runId} on thread ${currentThreadId} with status: ${finalStatus}`,
      );

      if (streamCleanupRef.current) {
        streamCleanupRef.current();
        streamCleanupRef.current = null;
      }

      // Reset streaming-specific state
      setTextContent('');
      setToolCall(null);

      // Update status and clear run ID
      updateStatus(finalStatus);
      setAgentRunId(null);
      currentRunIdRef.current = null;

      // --- Reliable Message Refetch on Finalization ---
      // Only refetch if the stream ended with a terminal status indicating the run is likely over
      const terminalStatuses = [
        'completed',
        'stopped',
        'failed',
        'error',
        'agent_not_running',
      ];
      if (currentThreadId && terminalStatuses.includes(finalStatus)) {
        console.log(
          `[useAgentStream] Refetching messages for thread ${currentThreadId} after finalization with status ${finalStatus}.`,
        );
        getMessages(currentThreadId)
          .then((messagesData: ApiMessageType[]) => {
            if (isMountedRef.current && messagesData) {
              console.log(
                `[useAgentStream] Refetched ${messagesData.length} messages for thread ${currentThreadId}.`,
              );
              const unifiedMessages = mapApiMessagesToUnified(
                messagesData,
                currentThreadId,
              );
              currentSetMessages(unifiedMessages); // Use the ref'd setMessages
            } else if (!isMountedRef.current) {
              console.log(
                `[useAgentStream] Component unmounted before messages could be set after refetch for thread ${currentThreadId}.`,
              );
            }
          })
          .catch((err) => {
            console.error(
              `[useAgentStream] Error refetching messages for thread ${currentThreadId} after finalization:`,
              err,
            );
            // Optionally notify the user via toast or callback
            toast.error(`Failed to refresh messages: ${err.message}`);
          });
      } else {
        console.log(
          `[useAgentStream] Skipping message refetch for thread ${currentThreadId}. Final status: ${finalStatus}`,
        );
      }

      // If the run was stopped or completed, try to get final status to update nonRunning set (keep this)
      if (
        runId &&
        (finalStatus === 'completed' ||
          finalStatus === 'stopped' ||
          finalStatus === 'agent_not_running')
      ) {
        getAgentStatus(runId).catch((err) => {
          console.log(
            `[useAgentStream] Post-finalization status check for ${runId} failed (this might be expected if not found): ${err.message}`,
          );
        });
      }
    },
    [agentRunId, updateStatus],
  );

  // --- Stream Callback Handlers ---

  const handleStreamMessage = useCallback(
    (rawData: string) => {
      if (!isMountedRef.current) return;
      (window as any).lastStreamMessage = Date.now(); // Keep track of last message time

      let processedData = rawData;
      if (processedData.startsWith('data: ')) {
        processedData = processedData.substring(6).trim();
      }
      if (!processedData) return;

      // --- Early exit for non-JSON completion messages ---
      if (
        processedData ===
        '{"type": "status", "status": "completed", "message": "Agent run completed successfully"}'
      ) {
        console.log(
          '[useAgentStream] Received final completion status message',
        );
        finalizeStream('completed', currentRunIdRef.current);
        return;
      }
      if (
        processedData.includes('Run data not available for streaming') ||
        processedData.includes('Stream ended with status: completed')
      ) {
        console.log(
          `[useAgentStream] Detected final completion message: "${processedData}", finalizing.`,
        );
        finalizeStream('completed', currentRunIdRef.current);
        return;
      }
<<<<<<< HEAD
=======

      // --- Check for error messages first ---
      try {
        const jsonData = JSON.parse(processedData);
        if (jsonData.status === 'error') {
          console.error('[useAgentStream] Received error status message:', jsonData);
          const errorMessage = jsonData.message || 'Unknown error occurred';
          setError(errorMessage);
          toast.error(errorMessage, { duration: 15000 });
          callbacks.onError?.(errorMessage);
          return;
        }
      } catch (jsonError) {
        // Not JSON or could not parse as JSON, continue processing
      }
>>>>>>> b1582abb

      // --- Process JSON messages ---
      const message: UnifiedMessage = safeJsonParse(processedData, null);
      if (!message) {
        console.warn(
          '[useAgentStream] Failed to parse streamed message:',
          processedData,
        );
        return;
      }

      const parsedContent = safeJsonParse<ParsedContent>(message.content, {});
      const parsedMetadata = safeJsonParse<ParsedMetadata>(
        message.metadata,
        {},
      );

      // Update status to streaming if we receive a valid message
      if (status !== 'streaming') updateStatus('streaming');

      switch (message.type) {
        case 'assistant':
          if (
            parsedMetadata.stream_status === 'chunk' &&
            parsedContent.content
          ) {
            setTextContent((prev) => prev + parsedContent.content);
            callbacks.onAssistantChunk?.({ content: parsedContent.content });
          } else if (parsedMetadata.stream_status === 'complete') {
            setTextContent('');
            setToolCall(null);
            if (message.message_id) callbacks.onMessage(message);
          } else if (!parsedMetadata.stream_status) {
            // Handle non-chunked assistant messages if needed
            callbacks.onAssistantStart?.();
            if (message.message_id) callbacks.onMessage(message);
          }
          break;
        case 'tool':
          setToolCall(null); // Clear any streaming tool call
          if (message.message_id) callbacks.onMessage(message);
          break;
        case 'status':
          switch (parsedContent.status_type) {
            case 'tool_started':
              setToolCall({
                role: 'assistant',
                status_type: 'tool_started',
                name: parsedContent.function_name,
                arguments: parsedContent.arguments,
                xml_tag_name: parsedContent.xml_tag_name,
                tool_index: parsedContent.tool_index,
              });
              break;
            case 'tool_completed':
            case 'tool_failed':
            case 'tool_error':
              if (toolCall?.tool_index === parsedContent.tool_index) {
                setToolCall(null);
              }
              break;
            case 'thread_run_end':
              console.log(
                '[useAgentStream] Received thread run end status, finalizing.',
              );
              break;
            case 'finish':
              // Optional: Handle finish reasons like 'xml_tool_limit_reached'
              console.log(
                '[useAgentStream] Received finish status:',
                parsedContent.finish_reason,
              );
              // Don't finalize here, wait for thread_run_end or completion message
              break;
            case 'error':
              console.error(
                '[useAgentStream] Received error status message:',
                parsedContent.message,
              );
              setError(parsedContent.message || 'Agent run failed');
              finalizeStream('error', currentRunIdRef.current);
              break;
            // Ignore thread_run_start, assistant_response_start etc. for now
            default:
              // console.debug('[useAgentStream] Received unhandled status type:', parsedContent.status_type);
              break;
          }
          break;
        case 'user':
        case 'system':
          // Handle other message types if necessary, e.g., if backend sends historical context
          if (message.message_id) callbacks.onMessage(message);
          break;
        default:
          console.warn(
            '[useAgentStream] Unhandled message type:',
            message.type,
          );
      }
    },
    [
      threadId,
      setMessages,
      status,
      toolCall,
      callbacks,
      finalizeStream,
      updateStatus,
    ],
  );

  const handleStreamError = useCallback(
    (err: Error | string | Event) => {
      if (!isMountedRef.current) return;

      // Extract error message
      let errorMessage = 'Unknown streaming error';
      if (typeof err === 'string') {
        errorMessage = err;
      } else if (err instanceof Error) {
        errorMessage = err.message;
      } else if (err instanceof Event && err.type === 'error') {
        // Standard EventSource errors don't have much detail, might need status check
        errorMessage = 'Stream connection error';
      }

      console.error('[useAgentStream] Streaming error:', errorMessage, err);
      setError(errorMessage);
<<<<<<< HEAD

      const runId = currentRunIdRef.current;
      if (!runId) {
        console.warn(
          '[useAgentStream] Stream error occurred but no agentRunId is active.',
        );
        finalizeStream('error'); // Finalize with generic error if no runId
        return;
      }

      // Check agent status immediately after an error
      getAgentStatus(runId)
        .then((agentStatus) => {
          if (!isMountedRef.current) return; // Check mount status again after async call

          if (agentStatus.status === 'running') {
            console.warn(
              `[useAgentStream] Stream error for ${runId}, but agent is still running. Finalizing with error.`,
            );
            finalizeStream('error', runId); // Stream failed, even if agent might still be running backend-side
            toast.warning('Stream interrupted. Agent might still be running.');
          } else {
            // Map backend terminal status to hook terminal status
            const finalStatus = mapAgentStatus(agentStatus.status);
            console.log(
              `[useAgentStream] Stream error for ${runId}, agent status is ${agentStatus.status}. Finalizing stream as ${finalStatus}.`,
            );
            finalizeStream(finalStatus, runId);
          }
        })
        .catch((statusError) => {
          if (!isMountedRef.current) return;

          const statusErrorMessage =
            statusError instanceof Error
              ? statusError.message
              : String(statusError);
          console.error(
            `[useAgentStream] Error checking agent status for ${runId} after stream error: ${statusErrorMessage}`,
          );

          const isNotFoundError =
            statusErrorMessage.includes('not found') ||
            statusErrorMessage.includes('404') ||
            statusErrorMessage.includes('does not exist');

          if (isNotFoundError) {
            console.log(
              `[useAgentStream] Agent run ${runId} not found after stream error. Finalizing.`,
            );
            // Revert to agent_not_running for this specific case
            finalizeStream('agent_not_running', runId);
          } else {
            // For other status check errors, finalize with the original stream error
            finalizeStream('error', runId);
          }
        });
    },
    [finalizeStream],
  );
=======
      
      // Show error toast with longer duration
      toast.error(errorMessage, { duration: 15000 });

      const runId = currentRunIdRef.current;
      if (!runId) {
        console.warn(
          '[useAgentStream] Stream error occurred but no agentRunId is active.',
        );
        finalizeStream('error'); // Finalize with generic error if no runId
        return;
      }

    },
    [finalizeStream],
  );

  const handleStreamClose = useCallback(() => {
    if (!isMountedRef.current) return;
    console.log('[useAgentStream] Stream connection closed by server.');

    const runId = currentRunIdRef.current;
    if (!runId) {
      console.warn('[useAgentStream] Stream closed but no active agentRunId.');
      // If status was streaming, something went wrong, finalize as error
      if (status === 'streaming' || status === 'connecting') {
        finalizeStream('error');
      } else if (
        status !== 'idle' &&
        status !== 'completed' &&
        status !== 'stopped' &&
        status !== 'agent_not_running'
      ) {
        // If in some other state, just go back to idle if no runId
        finalizeStream('idle');
      }
      return;
    }

    // Immediately check the agent status when the stream closes unexpectedly
    // This covers cases where the agent finished but the final message wasn't received,
    // or if the agent errored out on the backend.
    getAgentStatus(runId)
      .then((agentStatus) => {
        if (!isMountedRef.current) return; // Check mount status again

        console.log(
          `[useAgentStream] Agent status after stream close for ${runId}: ${agentStatus.status}`,
        );
        if (agentStatus.status === 'running') {
          console.warn(
            `[useAgentStream] Stream closed for ${runId}, but agent is still running. Finalizing with error.`,
          );
          setError('Stream closed unexpectedly while agent was running.');
          finalizeStream('error', runId); // Finalize as error for now
          toast.warning('Stream disconnected. Agent might still be running.');
        } else {
          // Map backend terminal status to hook terminal status
          const finalStatus = mapAgentStatus(agentStatus.status);
          console.log(
            `[useAgentStream] Stream closed for ${runId}, agent status is ${agentStatus.status}. Finalizing stream as ${finalStatus}.`,
          );
          finalizeStream(finalStatus, runId);
        }
      })
      .catch((err) => {
        if (!isMountedRef.current) return;

        const errorMessage = err instanceof Error ? err.message : String(err);
        console.error(
          `[useAgentStream] Error checking agent status for ${runId} after stream close: ${errorMessage}`,
        );
>>>>>>> b1582abb

        const isNotFoundError =
          errorMessage.includes('not found') ||
          errorMessage.includes('404') ||
          errorMessage.includes('does not exist');

<<<<<<< HEAD
    const runId = currentRunIdRef.current;
    if (!runId) {
      console.warn('[useAgentStream] Stream closed but no active agentRunId.');
      // If status was streaming, something went wrong, finalize as error
      if (status === 'streaming' || status === 'connecting') {
        finalizeStream('error');
      } else if (
        status !== 'idle' &&
        status !== 'completed' &&
        status !== 'stopped' &&
        status !== 'agent_not_running'
      ) {
        // If in some other state, just go back to idle if no runId
        finalizeStream('idle');
      }
      return;
    }

    // Immediately check the agent status when the stream closes unexpectedly
    // This covers cases where the agent finished but the final message wasn't received,
    // or if the agent errored out on the backend.
    getAgentStatus(runId)
      .then((agentStatus) => {
        if (!isMountedRef.current) return; // Check mount status again

        console.log(
          `[useAgentStream] Agent status after stream close for ${runId}: ${agentStatus.status}`,
        );
        if (agentStatus.status === 'running') {
          console.warn(
            `[useAgentStream] Stream closed for ${runId}, but agent is still running. Finalizing with error.`,
          );
          setError('Stream closed unexpectedly while agent was running.');
          finalizeStream('error', runId); // Finalize as error for now
          toast.warning('Stream disconnected. Agent might still be running.');
        } else {
          // Map backend terminal status to hook terminal status
          const finalStatus = mapAgentStatus(agentStatus.status);
          console.log(
            `[useAgentStream] Stream closed for ${runId}, agent status is ${agentStatus.status}. Finalizing stream as ${finalStatus}.`,
          );
          finalizeStream(finalStatus, runId);
        }
      })
      .catch((err) => {
        if (!isMountedRef.current) return;

        const errorMessage = err instanceof Error ? err.message : String(err);
        console.error(
          `[useAgentStream] Error checking agent status for ${runId} after stream close: ${errorMessage}`,
        );

        const isNotFoundError =
          errorMessage.includes('not found') ||
          errorMessage.includes('404') ||
          errorMessage.includes('does not exist');

=======
>>>>>>> b1582abb
        if (isNotFoundError) {
          console.log(
            `[useAgentStream] Agent run ${runId} not found after stream close. Finalizing.`,
          );
          // Revert to agent_not_running for this specific case
          finalizeStream('agent_not_running', runId);
        } else {
          // For other errors checking status, finalize with generic error
          finalizeStream('error', runId);
        }
      });
  }, [status, finalizeStream]); // Include status

  // --- Effect to manage the stream lifecycle ---
  useEffect(() => {
    isMountedRef.current = true;

    // Cleanup function for when the component unmounts or agentRunId changes
    return () => {
      isMountedRef.current = false;
      console.log(
        '[useAgentStream] Unmounting or agentRunId changing. Cleaning up stream.',
      );
      if (streamCleanupRef.current) {
        streamCleanupRef.current();
        streamCleanupRef.current = null;
      }
      // Reset state on unmount if needed, though finalizeStream should handle most cases
      setStatus('idle');
      setTextContent('');
      setToolCall(null);
      setError(null);
      setAgentRunId(null);
      currentRunIdRef.current = null;
    };
  }, []); // Empty dependency array for mount/unmount effect

  // --- Public Functions ---

  const startStreaming = useCallback(
    async (runId: string) => {
      if (!isMountedRef.current) return;
      console.log(
        `[useAgentStream] Received request to start streaming for ${runId}`,
      );

      // Clean up any previous stream
      if (streamCleanupRef.current) {
        console.log(
          '[useAgentStream] Cleaning up existing stream before starting new one.',
        );
        streamCleanupRef.current();
        streamCleanupRef.current = null;
      }

      // Reset state before starting
      setTextContent('');
      setToolCall(null);
      setError(null);
      updateStatus('connecting');
      setAgentRunId(runId);
      currentRunIdRef.current = runId; // Set the ref immediately

      try {
        // *** Crucial check: Verify agent is running BEFORE connecting ***
        const agentStatus = await getAgentStatus(runId);
        if (!isMountedRef.current) return; // Check mount status after async call

        if (agentStatus.status !== 'running') {
          console.warn(
            `[useAgentStream] Agent run ${runId} is not in running state (status: ${agentStatus.status}). Cannot start stream.`,
          );
          setError(`Agent run is not running (status: ${agentStatus.status})`);
          finalizeStream(
            mapAgentStatus(agentStatus.status) || 'agent_not_running',
            runId,
          );
          return;
        }

        // Agent is running, proceed to create the stream
        console.log(
          `[useAgentStream] Agent run ${runId} confirmed running. Setting up EventSource.`,
        );
        const cleanup = streamAgent(runId, {
          onMessage: handleStreamMessage,
          onError: handleStreamError,
          onClose: handleStreamClose,
        });
        streamCleanupRef.current = cleanup;
        // Status will be updated to 'streaming' by the first message received in handleStreamMessage
      } catch (err) {
        if (!isMountedRef.current) return; // Check mount status after async call

        const errorMessage = err instanceof Error ? err.message : String(err);
        console.error(
          `[useAgentStream] Error initiating stream for ${runId}: ${errorMessage}`,
        );
        setError(errorMessage);

        const isNotFoundError =
          errorMessage.includes('not found') ||
          errorMessage.includes('404') ||
          errorMessage.includes('does not exist');

        finalizeStream(isNotFoundError ? 'agent_not_running' : 'error', runId);
      }
    },
    [
      updateStatus,
      finalizeStream,
      handleStreamMessage,
      handleStreamError,
      handleStreamClose,
    ],
  ); // Add dependencies

  const stopStreaming = useCallback(async () => {
    if (!isMountedRef.current || !agentRunId) return;

    const runIdToStop = agentRunId;
    console.log(
      `[useAgentStream] Stopping stream for agent run ${runIdToStop}`,
    );

    // Immediately update status and clean up stream
    finalizeStream('stopped', runIdToStop);

    try {
      await stopAgent(runIdToStop);
      toast.success('Agent stopped.');
      // finalizeStream already called getAgentStatus implicitly if needed
    } catch (err) {
      // Don't revert status here, as the user intended to stop. Just log error.
      const errorMessage = err instanceof Error ? err.message : String(err);
      console.error(
        `[useAgentStream] Error sending stop request for ${runIdToStop}: ${errorMessage}`,
      );
      toast.error(`Failed to stop agent: ${errorMessage}`);
    }
  }, [agentRunId, finalizeStream]); // Add dependencies

  return {
    status,
    textContent,
    toolCall,
    error,
    agentRunId,
    startStreaming,
    stopStreaming,
  };
}<|MERGE_RESOLUTION|>--- conflicted
+++ resolved
@@ -251,8 +251,6 @@
         finalizeStream('completed', currentRunIdRef.current);
         return;
       }
-<<<<<<< HEAD
-=======
 
       // --- Check for error messages first ---
       try {
@@ -268,7 +266,6 @@
       } catch (jsonError) {
         // Not JSON or could not parse as JSON, continue processing
       }
->>>>>>> b1582abb
 
       // --- Process JSON messages ---
       const message: UnifiedMessage = safeJsonParse(processedData, null);
@@ -397,68 +394,6 @@
 
       console.error('[useAgentStream] Streaming error:', errorMessage, err);
       setError(errorMessage);
-<<<<<<< HEAD
-
-      const runId = currentRunIdRef.current;
-      if (!runId) {
-        console.warn(
-          '[useAgentStream] Stream error occurred but no agentRunId is active.',
-        );
-        finalizeStream('error'); // Finalize with generic error if no runId
-        return;
-      }
-
-      // Check agent status immediately after an error
-      getAgentStatus(runId)
-        .then((agentStatus) => {
-          if (!isMountedRef.current) return; // Check mount status again after async call
-
-          if (agentStatus.status === 'running') {
-            console.warn(
-              `[useAgentStream] Stream error for ${runId}, but agent is still running. Finalizing with error.`,
-            );
-            finalizeStream('error', runId); // Stream failed, even if agent might still be running backend-side
-            toast.warning('Stream interrupted. Agent might still be running.');
-          } else {
-            // Map backend terminal status to hook terminal status
-            const finalStatus = mapAgentStatus(agentStatus.status);
-            console.log(
-              `[useAgentStream] Stream error for ${runId}, agent status is ${agentStatus.status}. Finalizing stream as ${finalStatus}.`,
-            );
-            finalizeStream(finalStatus, runId);
-          }
-        })
-        .catch((statusError) => {
-          if (!isMountedRef.current) return;
-
-          const statusErrorMessage =
-            statusError instanceof Error
-              ? statusError.message
-              : String(statusError);
-          console.error(
-            `[useAgentStream] Error checking agent status for ${runId} after stream error: ${statusErrorMessage}`,
-          );
-
-          const isNotFoundError =
-            statusErrorMessage.includes('not found') ||
-            statusErrorMessage.includes('404') ||
-            statusErrorMessage.includes('does not exist');
-
-          if (isNotFoundError) {
-            console.log(
-              `[useAgentStream] Agent run ${runId} not found after stream error. Finalizing.`,
-            );
-            // Revert to agent_not_running for this specific case
-            finalizeStream('agent_not_running', runId);
-          } else {
-            // For other status check errors, finalize with the original stream error
-            finalizeStream('error', runId);
-          }
-        });
-    },
-    [finalizeStream],
-  );
-=======
       
       // Show error toast with longer duration
       toast.error(errorMessage, { duration: 15000 });
@@ -531,73 +466,12 @@
         console.error(
           `[useAgentStream] Error checking agent status for ${runId} after stream close: ${errorMessage}`,
         );
->>>>>>> b1582abb
 
         const isNotFoundError =
           errorMessage.includes('not found') ||
           errorMessage.includes('404') ||
           errorMessage.includes('does not exist');
 
-<<<<<<< HEAD
-    const runId = currentRunIdRef.current;
-    if (!runId) {
-      console.warn('[useAgentStream] Stream closed but no active agentRunId.');
-      // If status was streaming, something went wrong, finalize as error
-      if (status === 'streaming' || status === 'connecting') {
-        finalizeStream('error');
-      } else if (
-        status !== 'idle' &&
-        status !== 'completed' &&
-        status !== 'stopped' &&
-        status !== 'agent_not_running'
-      ) {
-        // If in some other state, just go back to idle if no runId
-        finalizeStream('idle');
-      }
-      return;
-    }
-
-    // Immediately check the agent status when the stream closes unexpectedly
-    // This covers cases where the agent finished but the final message wasn't received,
-    // or if the agent errored out on the backend.
-    getAgentStatus(runId)
-      .then((agentStatus) => {
-        if (!isMountedRef.current) return; // Check mount status again
-
-        console.log(
-          `[useAgentStream] Agent status after stream close for ${runId}: ${agentStatus.status}`,
-        );
-        if (agentStatus.status === 'running') {
-          console.warn(
-            `[useAgentStream] Stream closed for ${runId}, but agent is still running. Finalizing with error.`,
-          );
-          setError('Stream closed unexpectedly while agent was running.');
-          finalizeStream('error', runId); // Finalize as error for now
-          toast.warning('Stream disconnected. Agent might still be running.');
-        } else {
-          // Map backend terminal status to hook terminal status
-          const finalStatus = mapAgentStatus(agentStatus.status);
-          console.log(
-            `[useAgentStream] Stream closed for ${runId}, agent status is ${agentStatus.status}. Finalizing stream as ${finalStatus}.`,
-          );
-          finalizeStream(finalStatus, runId);
-        }
-      })
-      .catch((err) => {
-        if (!isMountedRef.current) return;
-
-        const errorMessage = err instanceof Error ? err.message : String(err);
-        console.error(
-          `[useAgentStream] Error checking agent status for ${runId} after stream close: ${errorMessage}`,
-        );
-
-        const isNotFoundError =
-          errorMessage.includes('not found') ||
-          errorMessage.includes('404') ||
-          errorMessage.includes('does not exist');
-
-=======
->>>>>>> b1582abb
         if (isNotFoundError) {
           console.log(
             `[useAgentStream] Agent run ${runId} not found after stream close. Finalizing.`,
